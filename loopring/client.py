import asyncio
import json
import time
from asyncio.events import AbstractEventLoop
from datetime import datetime
<<<<<<< HEAD
from typing import List, Sequence, Union
import requests
=======
from typing import List, Sequence, Tuple, Union
>>>>>>> 80ef84e6

import aiohttp
from py_eth_sig_utils.signing import v_r_s_to_signature
from py_eth_sig_utils.utils import ecsign

from .account import Account, Balance
from .amm import Pool, PoolSnapshot
from .errors import *
from .exchange import Block, DepositHashData, Exchange, TransactionHashData, TransferHashData, WithdrawalHashData
from .market import Candlestick, Market, Ticker, Trade
from .order import CounterFactualInfo, Order, OrderBook, PartialOrder, Transfer
from .token import Fee, Price, Rate, RateInfo, Token, TokenConfig
from .util.enums import Endpoints as ENDPOINT
from .util.enums import Paths as PATH
from .util.helpers import clean_params, raise_errors_in, ratelimit, validate_timestamp
from .util.request import Request
from .util.sdk.sig.ecdsa import EIP712, generate_offchain_withdrawal_EIP712_hash, generate_onchain_data_hash, generate_transfer_EIP712_hash
from .util.sdk.sig.eddsa import OrderEDDSASign, TransferEDDSASign, UrlEDDSASign, WithdrawalEDDSASign

# TODO: Do something about exception classes... it's getting a bit messy.
#       Also, rewrite some of the descriptions.
#       Idea: group some of the error codes under other errors? e.g.
#       `OrderNotFound` could also be used when there isn't an order to cancel...


# TODO: UpdateAccountEDDSAKey endpoint (need keySeed? from account query)



class Client:
    """The main class interacting with Loopring's API endpoints.

    .. _Examples: quickstart.html
    
    Args:
        account_id (int): The ID of the account belonging to the API Key.
        api_key (str): The API Key associated with your L2 account.
        endpoint (:class:`~loopring.util.enums.Endpoints`): The API endpoint \
            to interact with.
        handle_errors (bool): Whether the client should raise any exceptions returned \
            from API responses. `False` would mean the raw JSON response
            would be returned, and no exception would be raised.
        **config (dict): A dictionary-based version of the positional arguments. \
            It may be preferred to use this method over positional arguments, as \
            shown in the `Examples`_.

    """

    account_id: int
    address: str
    api_key: str
    endpoint: ENDPOINT
    exchange: Exchange
    handle_errors: bool
    private_key: str
    publicX: str
    publicY: str

    def __init__(self,
                account_id: int=None,
                api_key: str=None,
                endpoint: ENDPOINT=None,
                *,
                address: str=None,
                handle_errors: bool=True,
                private_key: str=None,
                publicX: str=None,
                publicY: str=None,
                **config
                ):
        self.__exchange_domain_initialised = False
        self.__handle_errors = handle_errors
        
        cfg = config.get("config", {})
        
        if not (cfg.get("account_id") or account_id):
            raise InvalidArguments("Missing account ID from config.")
        
        if not (cfg.get("api_key") or api_key):
            raise InvalidArguments("Missing API Key from config.")
        
        if not (cfg.get("endpoint") or endpoint):
            raise InvalidArguments("Missing endpoint from config.")
        
        if not (cfg.get("private_key") or private_key):
            raise InvalidArguments("Missing Private Key from config.")
        
        if not (cfg.get("publicX") or publicX):
            raise InvalidArguments("Missing publicX from config.")
        
        if not (cfg.get("publicY") or publicY):
            raise InvalidArguments("Missing publicY from config.")

        self.account_id  = cfg.get("account_id", account_id)
        self.address     = cfg.get("address", address)
        self.api_key     = cfg.get("api_key", api_key)
        self.endpoint    = cfg.get("endpoint", endpoint)
        self.private_key = cfg.get("private_key", private_key)
        self.publicX     = cfg.get("publicX", publicX)
        self.publicY     = cfg.get("publicY", publicY)

        self._loop: AbstractEventLoop = asyncio.get_event_loop()
        self._session = aiohttp.ClientSession(loop=self._loop)

    @property
    def handle_errors(self) -> bool:
        """A flag denoting whether errors should be raised from API responses.

        .. _documentation page: https://docs.loopring.io/en

        If set to `False`, you will receive a :py:class:`dict` containing
        the raw response from the API, which you will then need to deal with
        yourself. You'll be able to find the error codes from the respective
        `documentation page`_.  
        However, if set to `True`, all errors will be handled for you and raised
        where necessary from responses.

        .. seealso:: :class:`~loopring.util.mappings.Mappings.ERROR_MAPPINGS`
            in case you wish to handle the raw error JSON response yourself.

        """
        return self.__handle_errors

    async def cancel_order(self,
                        *,
                        client_order_id: str=None,
                        orderhash: str=None
                        ) -> PartialOrder:
        """Cancel an order.

        Args:
            client_order_id (str): ...
            orderhash (str): ...

        Returns:
            :obj:`~loopring.order.PartialOrder`: ...
        
        Raises:
            EmptyAPIKey: ...
            InvalidAccountID: ...
            InvalidAPIKey: ...
            NoOrderToCancel: ...
            OrderCancellationFailed: ...
            UnknownError: ...

        """

        url = self.endpoint + PATH.ORDER
        params = clean_params({
            "accountId": self.account_id,
            "clientOrderId": client_order_id,
            "orderHash": orderhash
        })

        req = Request("delete", self.endpoint, PATH.ORDER, params=params)

        helper = UrlEDDSASign(self.private_key, self.endpoint)
        api_sig = helper.sign(req)

        headers = {
            "X-API-KEY": self.api_key,
            "X-API-SIG": api_sig
        }
        async with self._session.delete(url, headers=headers, params=params) as r:
            raw_content = await r.read()

            content: dict = json.loads(raw_content.decode())

            if self.handle_errors:
                raise_errors_in(content)

            order: PartialOrder = PartialOrder(**content)

            return order

    async def close(self) -> None:
        """Close the client's active connection session."""

        if not self._session.closed:
            await self._session.close()

    async def get_account_info(self, address: str) -> Account:
        """Returns data associated with the user's exchange account.
        
        Args:
            address (str): ... .
        
        Returns:
            :obj:`~loopring.account.Account`: ... .
        
        Raises:
            AddressNotFound: ... .
            UnknownError: ... .
            UserNotFound: ... .

        """

        url = self.endpoint + PATH.ACCOUNT

        params = {
            "owner": address
        }

        async with self._session.get(url, params=params) as r:
            raw_content = await r.read()

            content: dict = json.loads(raw_content.decode())

            if self.handle_errors:
                raise_errors_in(content)
            
            account = Account(**content)

            return account

    async def get_amm_pool_balance(self, address: str) -> PoolSnapshot:
        """Get an AMM Pool's balance.
        
        Args:
            address (str): ...
        
        Returns:
            :obj:`~loopring.amm.PoolSnapshot
        
        Raises:
            UnknownError: ...
        
        """

        url = self.endpoint + PATH.AMM_BALANCE

        headers = {
            "X-API-KEY": self.api_key
        }
        params = clean_params({
            "poolAddress": address
        })

        async with self._session.get(url, headers=headers, params=params) as r:
            raw_content = await r.read()

            content: dict = json.loads(raw_content.decode())

            if self.handle_errors:
                raise_errors_in(content)
            
            ps = PoolSnapshot(**content)

            return ps

    async def get_amm_pool_configurations(self) -> List[Pool]:
        """Get all AMM Pool configurations.
        
        Returns:
            List[:obj:`~loopring.amm.Pool`]: ...
        
        Raises:
            UnknownError: ...

        """

        url = self.endpoint + PATH.AMM_POOLS

        async with self._session.get(url) as r:
            raw_content = await r.read()

            content: dict = json.loads(raw_content.decode())

            if self.handle_errors:
                raise_errors_in(content)
            
            pools = []

            for p in content["pools"]:
                pools.append(Pool(**p))
            
            return pools

    async def get_api_key(self) -> str:
        """Get the API Key associated with an account.
        
        Requires private key for X-API-SIG header signing.

        Returns:
            str: The API Key associated with the account ID.

        Raises:
            EmptyAPIKey: ...
            EmptySignature: ...
            InvalidAccountID: ...
            InvalidAPIKey: ...
            InvalidSignature: ...
            UnknownError: ...
            UserNotFound: ...

        """

        params = {
            "accountId": self.account_id
        }

        request = Request(
            "get",
            self.endpoint,
            PATH.API_KEY,
            params=params
        )

        helper = UrlEDDSASign(private_key=self.private_key)
        x_api_sig = helper.sign(request)

        headers = {
            "X-API-SIG": x_api_sig
        }

        url = self.endpoint + PATH.API_KEY

        async with self._session.get(url, headers=headers, params=params) as r:
            raw_content = await r.read()

            content: dict = json.loads(raw_content.decode())

            if self.handle_errors:
                raise_errors_in(content)

            return content["apiKey"]

    async def get_exchange_configurations(self) -> Exchange:
        """Get configurations of loopring's exchange.

        Returns:
            :obj:`~loopring.exchange.Exchange`: ...

        Raises:
            UnknownError: ... .

        """

        url = self.endpoint + PATH.EXCHANGES

        async with self._session.get(url) as r:
            raw_content = await r.read()

            content: dict = json.loads(raw_content.decode())

            if self.handle_errors:
                raise_errors_in(content)
            
            exchange = Exchange(**content)

            return exchange

    async def get_fiat_prices(self, currency: str="USD") -> List[Price]:
        """Fetches fiat prices for all tokens supported on Loopring.

        Args:
            currency (str): All supported values: "`USD`", "`CNY`", "`JPY`", 
                "`EUR`", "`GBP`", "`HKD`". Defaults to "`USD`".
        
        Returns:
            List[:obj:`~loopring.token.Price`]: ... .

        Raises:
            UnknownError: ...

        """

        url = self.endpoint + PATH.PRICE

        params = {
            "legal": currency
        }

        async with self._session.get(url, params=params) as r:
            raw_content = await r.read()

            content: dict = json.loads(raw_content.decode())

            if self.handle_errors:
                raise_errors_in(content)
            
            prices = []

            for p in content["prices"]:
                prices.append(Price(currency=currency, **p))
            
            return prices

    async def get_block(self,
        *,
        id_or_status: str="confirmed") -> Block:
        """Get block info by ID or status.
        
        Args:
            id_or_status (str): Any of the following; '`finalized`', '`confirmed`', \
                '`12345`'. Defaults to '`confirmed`'.
        
        Returns:
            :obj:`~loopring.exchange.Block`: ...
        
        Raises:
            UnknownError: ...
        
        """

        url = self.endpoint + PATH.BLOCK_INFO

        headers = {
            "X-API-KEY": self.api_key
        }
        params = clean_params({
            "id": id_or_status
        })

        async with self._session.get(url, headers=headers, params=params) as r:
            raw_content = await r.read()

            content: dict = json.loads(raw_content.decode())

            if self.handle_errors:
                raise_errors_in(content)
            
            block = Block(**content)

            return block

    async def get_market_candlestick(self,
        market: str="LRC-ETH",
        interval: str="5min",
        *,
        start: Union[int, datetime]=None,
        end: Union[int, datetime]=None,
        limit: int=None) -> List[Candlestick]:
        """Get candlestick data for a given `market` (trading pair).

        Args:
            market (str): Defaults to "`LRC-ETH`".
            interval (str): All supported values;
                `1min`, `5min`, `15min`, `30min`, `1hr`, `2hr`, `4hr`,
                `12hr`, `1d`, `1w`. Defaults to `5min`.
            start (int): ... .
            end (int): ... .
            limit (int): Number of datapoints - if more are available, only
                the first limit data points will be returned.
        
        Returns:
            List[:obj:`~loopring.market.Candlestick`]: ... .

        Raises:
            InvalidArguments: ...
            TypeError: From timestamp validation.
            UnknownError: ...
            ValidationException: From timestamp validation.

        """

        url = self.endpoint + PATH.CANDLESTICK

        params = clean_params({
            "market": market,
            "interval": interval,
            "start": validate_timestamp(start),
            "end": validate_timestamp(end),
            "limit": limit
        })

        async with self._session.get(url, params=params) as r:
            raw_content = await r.read()

            content: dict = json.loads(raw_content.decode())

            if self.handle_errors:
                raise_errors_in(content)
            
            candlesticks = []

            for c in content["candlesticks"]:
                candlesticks.append(Candlestick(*c))

            return candlesticks

    async def get_market_configurations(self) -> List[Market]:
        """Get all markets (trading pairs) on the exchange, both valid and invalid.
        
        Returns:
            List[:obj:`~loopring.market.Market`]: All the markets.
        
        Raises:
            UnknownError: ...

        """

        url = self.endpoint + PATH.MARKETS

        async with self._session.get(url) as r:
            raw_content = await r.read()

            content: dict = json.loads(raw_content.decode())

            if self.handle_errors:
                raise_errors_in(content)
            
            markets = []

            for m in content["markets"]:
                markets.append(Market(**m))
            
            return markets

    async def get_market_orderbook(self,
        market: str="LRC-ETH",
        *,
        price_aggregation: int=2,
        limit: int=50) -> OrderBook:
        """Get the orderbook of a specific market (trading pair).

        Args:
            limit (int): Default 50.
            market (str): Default 'LRC-ETH'.
            price_aggregation (int): Default 2.
        
        Returns:
            :obj:`loopring.order.Orderbook`: ... .

        Raises:
            OrderbookUnsupportedMarket: ...
            UnknownError: ...
            UnsupportedDepthLevel: ...

        """

        url = self.endpoint + PATH.DEPTH

        params = {
            "level": price_aggregation,
            "limit": limit,
            "market": market
        }

        async with self._session.get(url, params=params) as r:
            raw_content = await r.read()

            content: dict = json.loads(raw_content.decode())

            if self.handle_errors:
                raise_errors_in(content)
            
            orderbook = OrderBook(**content)

            return orderbook

    async def get_market_ticker(self, market: str="LRC-ETH") -> List[Ticker]:
        """Get a ticker for a specific market or multiple markets.
        
        Raises:
            InvalidArguments: ...
            UnknownError: ...

        """

        url = self.endpoint + PATH.TICKER

        params = {
            "market": market
        }

        async with self._session.get(url, params=params) as r:
            raw_content = await r.read()

            content: dict = json.loads(raw_content.decode())

            if self.handle_errors:
                raise_errors_in(content)
            
            tickers = []

            for t in content["tickers"]:
                tickers.append(Ticker(*t))

            return tickers

    async def get_multiple_orders(self, *,
                                end: Union[int, datetime]=None,
                                limit: int=50,
                                market: str=None,
                                offset: int=0,
                                order_types: str=None,
                                side: str=None,
                                start: Union[int, datetime]=None,
                                status: str=None,
                                trade_channels: str=None) -> List[Order]:
        """Get a list of orders satisfying certain criteria.

        Note:
            All arguments are optional. \ 
            All string-based arguments are case-insensitive. For example,
            `trade_channels='MIXED'` returns the same results as `trade_channels='mIxEd'`.

        Args:
            end (Union[int, :class:`~datetime.datetime`]): The upper bound of an order's creation timestamp,
                in milliseconds. Defaults to `0`.
            limit (int): The maximum number of orders to be returned. Defaults
                to `50`.
            market (str): The trading pair. Example: `'LRC-ETH'`.
            offset (int): The offset of orders. Defaults to `0`. \            
            order_types (str): Types of orders available:
                `'LIMIT_ORDER'`, `'MAKER_ONLY'`, `'TAKER_ONLY'`, `'AMM'`. 
            side (str): The type of order made, a `'BUY'` or `'SELL'`.
            start (Union[int, :class:`~datetime.datetime`): The lower bound of an
                order's creation timestamp, in milliseconds. Defaults to `0`.
            status (str): The order's status:
                `'PROCESSING'`, `'PROCESSED'`, `'FAILED'`, `'CANCELLED'`, `'CANCELLING'`,
                `'EXPIRED'`.

                Multiple statuses can be selected:
                `'CANCELLING, CANCELLED'`
            trade_channels (str): The channel which said trade was made in:
                `'ORDER_BOOK'`, `'AMM_POOL'`, `'MIXED'`.
        
        Returns:
            List[:class:`~loopring.order.Order`]: A :obj:`list` of
            :class:`~loopring.order.Order` objects on a successful query.
            The returned list could be empty if no orders met the given conditions.

        Raises:
            EmptyAPIKey: The API Key cannot be empty.
            EmptyUser: The user ID cannot be empty.
            InvalidAccountID: The account ID is invalid.
            InvalidAPIKey: The API Key is invalid.
            UnknownError: Something out of your control went wrong.

        """

        url = self.endpoint + PATH.ORDERS
        headers = {
            "X-API-KEY": self.api_key
        }
        params = clean_params({
            "accountId": self.account_id,
            "end": validate_timestamp(end),
            "limit": limit,
            "market": market,
            "offset": offset,
            "orderTypes": order_types,
            "side": side,
            "start": validate_timestamp(start),
            "status": status,
            "tradeChannels": trade_channels
        })

        async with self._session.get(url, headers=headers, params=params) as r:
            raw_content = await r.read()

            content: dict = json.loads(raw_content.decode())

            if self.handle_errors:
                raise_errors_in(content)

            orders: List[Order] = []

            for order in content["orders"]:
                orders.append(Order(**order))

            return orders

    # TODO: Return obj instead of dict?
    async def get_next_storage_id(self, sell_token_id: Union[int, Token]=None) -> dict:
        """Get the next storage ID.

        Fetches the next order ID for a given sold token. If the need
        arises to repeatedly place orders in a short span of time, the
        order ID can be initially fetched through the API and then managed
        locally.
        Each new order ID can be derived from adding 2 to the last one.
        
        Args:
            sell_token_id (Union[int, :int:`~loopring.token.Token`): The unique
                identifier of the token which the user wants to sell in the next
                order.

        Returns:
            :obj:`dict`: A :obj:`dict` containing the `orderId` and `offchainId`.

        Raises:
            EmptyAPIKey: No API Key was supplied.
            InvalidAccountID: Supplied account ID was deemed invalid.
            InvalidAPIKey: Supplied API Key was deemed invalid.
            InvalidArguments: Invalid arguments supplied.
            TypeError: 'sell_token_id' argument supplied was not of type :class:`int`.
            UnknownError: Something has gone wrong. Probably out of
                your control. Unlucky.
            UserNotFound: Didn't find the user from the given account ID.

        """

        if not sell_token_id:
            raise InvalidArguments("Missing 'sellTokenID' argument.")

        if isinstance(sell_token_id, Token):
            sell_token_id = Token.id

        url = self.endpoint + PATH.STORAGE_ID
        headers = {
            "X-API-KEY": self.api_key
        }
        params = {
            "accountId": self.account_id,
            "sellTokenId": sell_token_id,
            "maxNext": 0
        }

        async with self._session.get(url, headers=headers, params=params) as r:
            raw_content = await r.read()

            content: dict = json.loads(raw_content.decode())

            if self.handle_errors:
                raise_errors_in(content)

            return content

    async def get_onchain_withdrawal_history(self,
        *,
        account_id: int=None,
        end: Union[int, datetime]=None,
        hashes: Union[str, Sequence[str]]=None,
        limit: int=None,
        offset: int=None,
        start: Union[int, datetime]=None,
        status: str=None,
        token_symbol: str=None,
        withdrawal_types: str=None) -> List[WithdrawalHashData]:
        """Get a user's onchain withdrawal history.
        
        Args:
            account_id (int): ... .
            end (Union[int, :class:`~datetime.datetime`]): ... .
            hashes (Union[str, Sequence[str]]): ... .
            limit (int): ... .
            offset (int): ... .
            start (Union[int, :class:`~datetime.datetime`]): ... .
            status (str): ... .
            token_symbol (str): ... .
            withdrawal_types: ... .

        Returns:
            List[:obj:`~loopring.exchange.WithdrawalHashData`]: ...

        Raises:
            EmptyAPIKey: ...
            EmptyUser: ...
            InvalidAccountID: ...
            InvalidAPIKey: ...
            UnknownError: ...

        """

        url = self.endpoint + PATH.USER_WITHDRAWALS

        headers = {
            "X-API-KEY": self.api_key
        }
        params = clean_params({
            "accountId": account_id or self.account_id,
            "end": validate_timestamp(end),
            "hashes": hashes,
            "limit": limit,
            "offset": offset,
            "start": validate_timestamp(start),
            "status": status,
            "tokenSymbol": token_symbol,
            "withdrawalTypes": withdrawal_types
        })

        async with self._session.get(url, headers=headers, params=params) as r:
            raw_content = await r.read()

            content: dict = json.loads(raw_content.decode())

            if self.handle_errors:
                raise_errors_in(content)
            
            withdrawals = []

            for w in content["transactions"]:
                withdrawals.append(WithdrawalHashData(**w))
            
            return withdrawals

    async def get_order_details(self, orderhash: str) -> Order:
        """Get the details of an order based on order hash.
        
        Args:
            orderhash (str): The orderhash belonging to the order you want to
                find details of.
        
        Returns:
            :class:`~loopring.order.Order`: An instance of the order based on \
                the given orderhash.

        Raises:
            InvalidArguments: Missing the 'orderhash' argument.

        """

        url = self.endpoint + PATH.ORDER
        headers = {
            "X-API-KEY": self.api_key
        }
        params = {
            "accountId": self.account_id,
            "orderHash": orderhash
        }

        async with self._session.get(url, headers=headers, params=params) as r:
            raw_content = await r.read()

            content: dict = json.loads(raw_content.decode())

            if self.handle_errors:
                raise_errors_in(content)

            order: Order = Order(**content)

            return order

    # TODO: Accept a list of str for status?
    async def get_password_reset_transactions(self,
        *,
        account_id: int=None,
        end: Union[int, datetime]=None,
        limit: int=None,
        offset: int=None,
        start: Union[int, datetime]=None,
        status: str=None) -> List[TransactionHashData]:
        """Get eth transactions from a user from password resets on the exchange.
        
        Args:
            account_id (int): ... .
            end (Union[int, :class:`~datetime.datetime`]): ... .
            limit (int): ... .
            offset (int): ... .
            start (Union[int, :class:`~datetime.datetime`]): ... .
            status (str): "`processing`", "`processed`", "`received`", "`failed`".
        
        Returns:
            List[:obj:`~loopring.exchange.TransactionHashData`]: ... .
        
        Raises:
            EmptyAPIKey: ... .
            InvalidAccountID: ... .

        """

        url = self.endpoint + PATH.USER_PASSWORD_RESETS

        headers = {
            "X-API-KEY": self.api_key
        }
        params = clean_params({
            "accountId": account_id or self.account_id,
            "end": validate_timestamp(end),
            "limit": limit,
            "offset": offset,
            "start": validate_timestamp(start),
            "status": status
        })

        async with self._session.get(url, headers=headers, params=params) as r:
            raw_content = await r.read()

            content: dict = json.loads(raw_content.decode())

            if self.handle_errors:
                raise_errors_in(content)
            
            tx_list = []

            for t in content["transactions"]:
                tx_list.append(TransactionHashData(**t))
            
            return tx_list

    async def get_recent_market_trades(self,
        market: str="LRC-ETH",
        *,
        limit: int=20,
        fill_types: str=None) -> List[Trade]:
        """Get trades of a specific trading pair.

        Args:
            market (str): Defaults to "`LRC-ETH`".
            limit (int): Defaults to 20.
            fill_types (str): ... .

        Returns:
            List[:obj:`~loopring.market.Trade`]: ... .
        
        Raises:
            UnknownError: ...

        """
        url = self.endpoint + PATH.TRADE

        params = clean_params({
            "fillTypes": fill_types,
            "limit": limit,
            "market": market
        })

        async with self._session.get(url, params=params) as r:
            raw_content = await r.read()

            content: dict = json.loads(raw_content.decode())

            if self.handle_errors:
                raise_errors_in(content)
            
            trades = []

            for t in content["trades"]:
                trades.append(Trade(*t))
            
            return trades

    # @ratelimit(5, 1)  # Work in progress
    async def get_relayer_time(self) -> datetime:
        """Get relayer's current time as a datetime object.

        Returns:
            :class:`~datetime.datetime`: The Epoch Unix Time according \
                to the relayer.

        Raises:
            UnknownError: Something has gone wrong. Probably out of
                your control. Unlucky.

        """
        url = self.endpoint + PATH.RELAYER_CURRENT_TIME

        async with self._session.get(url) as r:
            raw_content = await r.read()

            content: dict = json.loads(raw_content.decode())

            if self.handle_errors:
                raise_errors_in(content)

            dt = datetime.fromtimestamp(content["timestamp"] / 1000)

            return dt

    async def get_token_configurations(self) -> List[TokenConfig]:
        """Return the configs of all supporoted tokens (Ether included).
        
        Returns:
            List[:obj:`~loopring.token.TokenConfig`]: Token configs.
        
        Raises:
            UnknownError: ...

        """

        url = self.endpoint + PATH.TOKENS

        async with self._session.get(url) as r:
            raw_content = await r.read()

            content: dict = json.loads(raw_content.decode())

            if self.handle_errors:
                raise_errors_in(content)

            token_confs = []

            for t in content:
                token_confs.append(TokenConfig(**t))
            
            return token_confs

    async def get_user_deposit_history(self,
        *,
        account_id: int=None,
        end: Union[int, datetime]=None,
        hashes: Union[str, Sequence[str]]=None,
        limit: int=None,
        offset: int=None,
        start: Union[int, datetime]=None,
        status: str=None,
        token_symbol: str=None) -> List[DepositHashData]:
        """Get a user's deposit records.
        
        Args:
            account_id (int): ... .
            end (Union[int, :class:`~datetime.datetime`]): ... .
            hashes (Union[str, Sequence[str]]): ... .
            limit (int): ... .
            offset (int): ... .
            start (Union[int, :class:`~datetime.datetime`]): ... .
            status (str): ... .
            token_symbol (str): ... .

        Returns:
            List[:obj:`~loopring.exchange.DepositHashData`]: ...

        Raises:
            EmptyAPIKey: ...
            EmptyUser: ...
            InvalidAccountID: ...
            InvalidAPIKey: ...
            UnknownError: ...

        """

        url = self.endpoint + PATH.USER_DEPOSITS

        if isinstance(hashes, (list, tuple)):
            hashes = ",".join(hashes)

        headers = {
            "X-API-KEY": self.api_key
        }
        params = clean_params({
            "accountId": account_id or self.account_id,
            "end": validate_timestamp(end),
            "hashes": hashes,
            "limit": limit,
            "offset": offset,
            "start": validate_timestamp(start),
            "status": status,
            "tokenSymbol": token_symbol
        })

        async with self._session.get(url, headers=headers, params=params) as r:
            raw_content = await r.read()

            content: dict = json.loads(raw_content.decode())

            if self.handle_errors:
                raise_errors_in(content)

            deposits = []

            for d in content["transactions"]:
                deposits.append(DepositHashData(**d))
            
            return deposits

    async def get_user_exchange_balances(self,
        *,
        account_id: int=None,
        tokens: Union[str, int, Sequence[Union[str, int, Token]]]="0,1"
        ) -> List[Balance]:
        """Get all eth and token balances on a user's exchange account.

        Args:
            account_id (int): ... .
            tokens (Union[str, int, Sequence[Union[str, int, Token]]]): ... .

        Returns:
            List[:obj:`~loopring.account.Balance`]: ... .

        Raises:
            EmptyAPIKey: ...
            InvalidAccountID: ...
            InvalidAPIKey: ...
            UnknownError: ...

        """

        url = self.endpoint + PATH.USER_BALANCES

        # Not sure if this is really necessary, just an
        # extra layer of protection from user error x)
        if isinstance(tokens, (tuple, list)):
            old = tokens.copy()
            tokens = []

            for t in old:
                if isinstance(t, Token):
                    tokens.append(t.id)
                elif isinstance(t, (int, str)):
                    tokens.append(t)

            # Ensure all `_` are strings
            tokens = ",".join([f"{_}" for _ in tokens])

        headers = {
            "X-API-KEY": self.api_key
        }
        params = clean_params({
            "accountId": account_id or self.account_id,
            "tokens": tokens
        })

        async with self._session.get(url, headers=headers, params=params) as r:
            raw_content = await r.read()

            content: dict = json.loads(raw_content.decode())

            if self.handle_errors:
                raise_errors_in(content)
            
            balances = []

            for b in content:
                balances.append(Balance(**b))
            
            return balances

    async def get_user_registration_transactions(self,
        *,
        account_id: int=None,
        end: Union[int, datetime]=None,
        limit: int=None,
        offset: int=None,
        start: Union[int, datetime]=None,
        status: str=None) -> List[TransactionHashData]:
        """Return all ethereum transactions from a user upon account registration.
        
        Args:
            account_id (int): Leave blank to receive your client config account's
                transactions.
            end (Union[int, :class:`~datetime.datetime`): ... .
            limit (int): ... .
            offset (int): ... .
            start (Union[int, :class:`~datetime.datetime`): ... .
            status (str): ... .
        
        Returns:
            List[:obj:`~loopring.exchange.TransactionHashData`]: ... .
        
        Raises:
            EmptyAPIKey: ... .
            EmptyUser: ... .
            InvalidAccountID: ... .
            InvalidAPIKey: ... .
            UnknownError: ... .

        """
        url = self.endpoint + PATH.USER_REGISTRATION

        headers = {
            "X-API-KEY": self.api_key
        }
        params = clean_params({
            "accountId": account_id or self.account_id,
            "end": validate_timestamp(end),
            "limit": limit,
            "offset": offset,
            "start": validate_timestamp(start),
            "status": status
        })

        async with self._session.get(url, headers=headers, params=params) as r:
            raw_content = await r.read()

            content: dict = json.loads(raw_content.decode())

            if self.handle_errors:
                raise_errors_in(content)
            
            tx_list = []

            for tx in content["transactions"]:
                tx_list.append(TransactionHashData(**tx))

            return tx_list

    async def get_user_trade_history(self,
        market: str="LRC-ETH",
        *,
        account_id: int=None,
        fill_types: str=None,
        from_id: int=None,
        limit: int=None,
        offset: int=None,
        order_hash: str=None) -> List[Trade]:
        """Get a user's trade history.
        
        Args:
            account_id (int): ... .
            fill_types (str): Supports '`dex`' and '`amm`'.
            from_id (int): ... .
            limit (int): ... .
            market (str): Defaults to '`LRC-ETH`'.
            offset (int): ... .
            order_hash (str): ... .

        """

        url = self.endpoint + PATH.TRADE_HISTORY

        headers = {
            "X-API-KEY": self.api_key
        }
        params = clean_params({
            "accountId": account_id or self.account_id,
            "fillTypes": fill_types,
            "fromId": from_id,
            "limit": limit,
            "market": market,
            "offset": offset,
            "orderHash": order_hash
        })

        async with self._session.get(url, headers=headers, params=params) as r:
            raw_content = await r.read()

            content: dict = json.loads(raw_content.decode())

            if self.handle_errors:
                raise_errors_in(content)
            
            trades = []

            for t in content["trades"]:
                trades.append(Trade(*t))
            
            return trades

    async def get_user_transfer_history(self,
        *,
        account_id: int=None,
        end: Union[int, datetime]=None,
        hashes: Union[str, Sequence[str]]=None,
        limit: int=None,
        offset: int=None,
        start: Union[int, datetime]=None,
        status: str=None,
        token_symbol: str=None,
        transfer_types: str=None) -> List[TransferHashData]:
        """Get a user's transfer history."""

        url = self.endpoint + PATH.USER_TRANSFERS

        headers = {
            "X-API-KEY": self.api_key
        }
        params = clean_params({
            "accountId": account_id or self.account_id,
            "end": validate_timestamp(end),
            "hashes": hashes,
            "limit": limit,
            "offset": offset,
            "start": validate_timestamp(start),
            "status": status,
            "tokenSymbol": token_symbol,
            "transferTypes": transfer_types
        })

        async with self._session.get(url, headers=headers, params=params) as r:
            raw_content = await r.read()

            content: dict = json.loads(raw_content.decode())

            if self.handle_errors:
                raise_errors_in(content)
            
            transfers = []

            for t in content["transactions"]:
                transfers.append(TransferHashData(**t))
            
            return transfers

    async def init_exchange_configuration(self) -> None:
        """Initialise the exchange config for L1 requests."""
        self.exchange = await self.get_exchange_configurations()

        if not self.__exchange_domain_initialised:
            EIP712.init_env(
                chain_id=self.exchange.chain_id,
                verifying_contract=str(self.exchange)
            )

            self.__exchange_domain_initialised = True

    # TODO: Mapping for request types!
    async def query_order_fee(self,
        *,
        account_id: int=None,
        amount: str=None,
        request_type: int=1,
        token_symbol: str="LRC") -> Tuple[str, List[Fee]]:
        """Return a fee amount.

        Args:
            account_id (int): ...
            amount (str): ...
            request_type (int): 0=Order, 1=Offchain Withdrawal, 2=Update Account, \
                3=Transfer, 4=Fast Offchain Withdrawal, 5=Open Account, 6=AMM Exit, \
                7=Deposit, 8=AMM Join
            token_symbol: ...

        Returns:
            Tuple[str, List[:obj:`~loopring.token.Fee`]]: ...

        Raises:
            UnknownError: ... .

        """

        url = self.endpoint + PATH.USER_OFFCHAIN_FEE

        headers = {
            "X-API-KEY": self.api_key
        }
        params = clean_params({
            "accountId": account_id or self.account_id,
            "amount": amount,
            "requestType": request_type,
            "tokenSymbol": token_symbol
        })

        async with self._session.get(url, headers=headers, params=params) as r:
            raw_content = await r.read()

            content: dict = json.loads(raw_content.decode())

            if self.handle_errors:
                raise_errors_in(content)
            
            fees = []

            for f in content["fees"]:
                fees.append(Fee(**f))

            return content["gasPrice"], fees

    async def query_order_minimum_fees(self,
        *,
        account_id: int=None,
        market: str="LRC-ETH") -> Tuple[str, datetime, List[RateInfo]]:
        """Get the current trading pair (market)'s  fees.
        
        Args:
            account_id (int): ...
            market (str): ...
        
        Returns:
            Tuple[str, :class:`~datetime.datetime`, List[:obj:`~loopring.token.RateInfo`]]: ...

        Raises:
            UnknownError: ...

        """

        url = self.endpoint + PATH.USER_ORDER_RATES

        headers = {
            "X-API-KEY": self.api_key
        }
        params = clean_params({
            "accountId": account_id or self.account_id,
            "market": market
        })

        async with self._session.get(url, headers=headers, params=params) as r:
            raw_content = await r.read()

            content: dict = json.loads(raw_content.decode())

            if self.handle_errors:
                raise_errors_in(content)
            
            rates = []
            
            for a in content["amounts"]:
                rates.append(RateInfo(**a))

            cache_expiry = datetime.fromtimestamp(content["cacheOverdueAt"])

            return content["gasPrice"], cache_expiry, rates

    async def query_order_rates(self,
        *,
        account_id: int=None,
        market: str="LRC-ETH",
        token: Token) -> Rate:
        """Query an order fee on a market for a given token and volume.

        Args:
            account_id (int): ... .
            market (str): Defaults to '`LRC-ETH`'.
            token (:obj:`~loopring.token.Token`): ... .

        Returns:
            :obj:`~loopring.token.Fee`: ...

        Raises:
            UnknownError: ... .

        """

        url = self.endpoint + PATH.USER_ORDER_FEE

        headers = {
            "X-API-KEY": self.api_key
        }
        params = {
            "accountId": account_id or self.account_id,
            "amountB": token.volume,
            "market": market,
            "tokenB": token.id
        }

        async with self._session.get(url, headers=headers, params=params) as r:
            raw_content = await r.read()

            content: dict = json.loads(raw_content.decode())

            if self.handle_errors:
                raise_errors_in(content)
            
            rate_content: dict = content.pop("feeRate")
            rate_content.update(content)

            rate = Rate(**rate_content)

            return rate

    async def submit_internal_transfer(self,
        *,
        client_id: str=None,
        ecdsa_key: str,
        exchange: Union[str, Exchange]=None,
        payer_id: int,
        payer_address: str,
        payee_id: int,
        payee_address: str,
        token: Token,
        max_fee: Token,
        storage_id: int,
        valid_until: Union[int, datetime]=None,
        valid_since: Union[int, datetime]=None,
        counter_factual_info: CounterFactualInfo=None,
        memo: str=None) -> Transfer:
        """Submit an internal transfer.

        Args:
            client_id (str): ... .
            counter_factual_info (:obj:`~loopring.order.CounterFactualInfo`): ... .
            ecdsa_key (str): Ethereum L1 private key.
            exchange (Union[str, :obj:`~loopring.exchange.Exchange`]): ... .
            max_fee (:obj:`~loopring.token.Token`): ... .
            memo (str): ... .
            payee_address (str): ... .
            payee_id (int): ... .
            payer_address (str): ... .
            payer_id (int): ... .
            storage_id (int): ... .
            token (:obj:`~loopring.token.Token`): ... .
            valid_since (Union[int, :class:`~datetime.datetime`]): ... .
            valid_until (Union[int, :class:`~datetime.datetime`]): ... .

        Returns:
            :obj:`~loopring.order.Transfer`: ... .

        Raises:
            InvalidArguments: ... .
            InvalidExchangeID: ... .
            InvalidNonce: ... .
            InvalidTransferReceiver: ... .
            InvalidTransferSender: ... .
            UnknownError: ... .
            UnsupportedFeeToken: ... .

        """

        if isinstance(exchange, Exchange):
            exchange = str(exchange)

        if not valid_until:
            # Default to 2 months:
            # See 'https://docs.loopring.io/en/basics/orders.html#timestamps'
            # for information about order validity and time
            valid_until = int(time.time()) + 60 * 60 * 24 * 60
        valid_since = int(datetime.timestamp(datetime.now()))

        url = self.endpoint + PATH.TRANSFER

        payload = clean_params({
            "clientId": client_id,
            "counterFactualInfo": counter_factual_info,
            "exchange": exchange or str(self.exchange),
            "maxFee": {
                "tokenId": max_fee.id,
                "volume": max_fee.volume
            },
            "memo": memo,
            "payeeAddr": payee_address,
            "payeeId": payee_id,
            "payerAddr": payer_address,
            "payerId": payer_id,
            "storageId": storage_id,
            "token": {
                "tokenId": token.id,
                "volume": token.volume
            },
            "validSince": validate_timestamp(valid_since, "seconds"),
            "validUntil": validate_timestamp(valid_until, "seconds", True)
        })

        request = Request(
            "post",
            self.endpoint,
            PATH.TRANSFER,
            payload=payload
        )

        # EcDSA Signature
        message = generate_transfer_EIP712_hash(request.payload)

        ecdsa_key_bytes = int(ecdsa_key, 16).to_bytes(32, byteorder="big")
        v, r, s = ecsign(message, ecdsa_key_bytes)

        ecdsa_signature = "0x" + bytes.hex(v_r_s_to_signature(v, r, s)) + "02"  # EIP_712

        headers = {
            "X-API-KEY": self.api_key,
            "X-API-SIG": ecdsa_signature
        }

        # EdDSA Signature
        helper = TransferEDDSASign(private_key=self.private_key)
        eddsa_signature = helper.sign(request.payload)

        payload["eddsaSignature"] = eddsa_signature

        async with self._session.post(url, headers=headers, json=payload) as r:
            raw_content = await r.read()

            content: dict = json.loads(raw_content.decode())

            if self.handle_errors:
                raise_errors_in(content)
            
            return Transfer(**content)

    async def submit_offchain_withdrawal_request(self,
        *,
        account_id: int=None,
        counter_factual_info: CounterFactualInfo=None,
        ecdsa_key: str,
        exchange: Union[str, Exchange]=None,
        extra_data: bytes=b"",
        fast_withdrawal_mode: bool=None,
        hash_approved: str=None,
        owner: str,
        max_fee: Token,
        min_gas: int=0,
        storage_id: int,
        to: str,
        token: Token,
        valid_since: Union[int, datetime]=None,
        valid_until: Union[int, datetime]=None) -> PartialOrder:
        """Submit an offchain withdrawal request."""

        if not valid_until:
            # Default to 2 months:
            # See 'https://docs.loopring.io/en/basics/orders.html#timestamps'
            # for information about order validity and time
            valid_until = int(time.time()) + 60 * 60 * 24 * 60
        valid_since = int(datetime.timestamp(datetime.now()))

        url = self.endpoint + PATH.USER_WITHDRAWALS

        onchain_data_hash = "0x" + bytes.hex(
            generate_onchain_data_hash(
                min_gas=min_gas, to=to, extra_data=extra_data
            )
        )

        payload = clean_params({
            "accountId": account_id or self.account_id,
            "counterFactualInfo": counter_factual_info,
            "exchange": exchange or str(self.exchange),
            "extraData": extra_data,
            "fastWithdrawalMode": fast_withdrawal_mode,
            "hashApproved": hash_approved,
            "onChainDataHash": onchain_data_hash,
            "owner": owner,
            "maxFee": {
                "tokenId": max_fee.id,
                "volume": max_fee.volume
            },
            "minGas": min_gas,
            "storageId": storage_id,
            "to": to,
            "token": {
                "tokenId": token.id,
                "volume": token.volume
            },
            "validSince": validate_timestamp(valid_since, "seconds"),
            "validUntil": validate_timestamp(valid_until, "seconds", True)
        })

        request = Request(
            "post",
            self.endpoint,
            PATH.USER_WITHDRAWALS,
            payload=payload
        )

        message = generate_offchain_withdrawal_EIP712_hash(request.payload)
        ecdsa_key_bytes = int(ecdsa_key, 16).to_bytes(32, byteorder="big")
        v, r, s = ecsign(message, ecdsa_key_bytes)

        ecdsa_signature = "0x" + bytes.hex(v_r_s_to_signature(v, r, s)) + "02"

        headers = {
            "X-API-KEY": self.api_key,
            "X-API-SIG": ecdsa_signature
        }

        helper = WithdrawalEDDSASign(private_key=self.private_key)
        eddsa_signature = helper.sign(request.payload)

        payload["ecdsaSignature"] = ecdsa_signature
        payload["eddsaSignature"] = eddsa_signature
        payload["extraData"] = payload.get("extraData", b"").decode()

        async with self._session.post(url, headers=headers, json=payload) as r:
            raw_content = await r.read()

            content: dict = json.loads(raw_content.decode())

            if self.handle_errors:
                raise_errors_in(content)
            
            withdrawal = PartialOrder(**content)

            return withdrawal

    async def submit_order(self,
                        *,
                        affiliate: str=None,
                        all_or_none: str=False,
                        buy_token: Token,
                        client_order_id: str=None,
                        exchange: Union[str, Exchange]=None,
                        fill_amount_b_or_s: bool,
                        max_fee_bips: int,
                        order_type: str=None,
                        pool_address: str=None,
                        sell_token: Token,
                        storage_id: int,
                        taker: str=None,
                        trade_channel: str=None,
                        valid_since: Union[int, datetime]=None,
                        valid_until: Union[int, datetime]=None
                        ) -> PartialOrder:
        """Submit an order.
        
        Args:
            affiliate (str): An account ID to receive a share of the
                order's fee.
            all_or_none (str): Whether the order supports partial fills
                or not. Currently only supports `False`, no need to provide this arg.
            buy_token (:obj:`~loopring.token.Token`): Wrapper object used \
                to describe a token associated with a certain quantity.
            client_order_id (str): An arbitrary, unique client-side
                order ID.
            exchange (Union[str, :obj:`~loopring.exchange.Exchange`]): The address of \
                the exchange used to process this order.
            fill_amount_b_or_s (bool): Fill the size by the `'BUY'` (True) or `'SELL'` (False) \
                token.
            max_fee_bips (int): Maximum order fee that the user can accept, \
                value range (in ten thousandths) 1 ~ 63.
            order_type (str): The type of order: `'LIMIT_ORDER'`, `'AMM'`, \
                `'MAKER_ONLY'`, `'TAKER_ONLY'`.
            pool_address (str): The AMM Pool address if order type is `'AMM'`.
            sell_token (:obj:`~loopring.token.Token`): Wrapper object used \
                to describe a token associated with a certain quantity.
            storage_id (int): The unique ID of the L2 Merkle tree storage \
                slot where the burn made in order to exit the pool will be \
                stored or has been stored.
            taker (str): Used by the P2P order, where the user needs to \
                specify the taker's address.
            trade_channel (str): The channel to be used when ordering: \
                `'ORDER_BOOK'`, `'AMM_POOL'`, `'MIXED'`.
            valid_since (Union[int, :class:`~datetime.datetime`): The order's init \
                time, in seconds.
            valid_until (Union[int, :class:`~datetime.datetime`): The order expiry \
                time, in seconds.

        Returns:
            :class:`~loopring.order.PartialOrder`: The order just submitted.

        Raises:
            EmptyAPIKey: ... .
            EmptySignature: ... .
            FailedToFreeze: ... .
            FailedToSubmit: ... .
            InvalidAPIKey: ... .
            InvalidAccountID: ... .
            InvalidArguments: ... .
            InvalidExchangeID: ... .
            InvalidNonce: ... .
            InvalidOrder: ... .
            InvalidOrderID: ... .
            InvalidRate: ... .
            InvalidSignature: ... .
            InvalidUserBalance: ... .
            OrderAlreadyExists: ... .
            OrderAlreadyExpired: ... .
            OrderAmountExceeded: ... .
            OrderAmountTooSmall: ... .
            OrderInvalidAccountID: ... .
            OrderMissingSignature: ... .
            OrderUnsupportedMarket: ... .
            UnknownError: ... .
            UnsupportedTokenID: ... .
        
        """

        if not (self.__exchange_domain_initialised or exchange):
            raise InvalidArguments("Please initialise the exchange or provide one.")
        
        if not valid_until:
            # Default to 2 months:
            # See 'https://docs.loopring.io/en/basics/orders.html#timestamps'
            # for information about order validity and time
            valid_until = int(time.time()) + 60 * 60 * 24 * 60
        valid_since = int(datetime.timestamp(datetime.now()))

        url = self.endpoint + PATH.ORDER

        payload = clean_params({
            "accountId": self.account_id,
            "affiliate": affiliate,

            # 'allOrNone' currently doesn't accept anything
            # other than 'False' - this will be editable
            # once the API starts accepting other values
            "allOrNone": False,

            "buyToken": {
                "tokenId": buy_token.id,
                "volume": buy_token.volume
            },
            "clientOrderId": client_order_id,
            "exchange": exchange or str(self.exchange),
            "fillAmountBOrS": fill_amount_b_or_s,
            "maxFeeBips": max_fee_bips,
            "orderType": order_type,
            "poolAddress": pool_address,
            "sellToken": {
                "tokenId": sell_token.id,
                "volume": sell_token.volume
            },
            "storageId": storage_id,
            "taker": taker,
            "tradeChannel": trade_channel,
            "validSince": validate_timestamp(valid_since, "seconds"),
            "validUntil": validate_timestamp(valid_until, "seconds", True)
        })

        request = Request(
            "post",
            self.endpoint,
            PATH.ORDER,
            payload=payload
        )

        helper = OrderEDDSASign(private_key=self.private_key)
        eddsa_signature = helper.sign(request.payload)

        payload["eddsaSignature"] = eddsa_signature

        headers = {
            "X-API-KEY": self.api_key
        }

        async with self._session.post(url, headers=headers, json=payload) as r:
            raw_content = await r.read()

            content: dict = json.loads(raw_content.decode())

            if self.handle_errors:
                raise_errors_in(content)
            
            order: PartialOrder = PartialOrder(**content)

            return order

    # TODO: rename to `regenerate_api_key()`?
    async def update_api_key(self) -> str:
        """Update the account's API Key.
        
        Returns:
            str: Your account's new API Key.
        
        Raises:
            EmptyAPIKey: ...
            EmptySignature: ...
            InvalidAccountID: ...
            InvalidAPIKey: ...
            InvalidArguments: ...
            InvalidSignature: ...
            UnknownError: ...
            UserNotFound: ...

        """

        payload = {
            "accountId": self.account_id
        }

        request = Request(
            "post",
            self.endpoint,
            PATH.API_KEY,
            payload=payload
        )

        helper = UrlEDDSASign(private_key=self.private_key)
        x_api_sig = helper.sign(request)

        headers = {
            "X-API-KEY": self.api_key,
            "X-API-SIG": x_api_sig
        }

        url = self.endpoint + PATH.API_KEY

        # Use `json=` for POST, and `params=` for GET
        async with self._session.post(url, headers=headers, json=payload) as r:
            raw_content = await r.read()

            content: dict = json.loads(raw_content.decode())

            if self.handle_errors:
                raise_errors_in(content)

            new_api_key = content["apiKey"]
            self.api_key = new_api_key

            return self.api_key





#========================================================================================================================
#=========================================={Enhanced Order Functionality & Testing}======================================
#========================================================================================================================

    # update parameters to take only the client - 1. replace get_balance function with client-based solution
    async def market_order(self,
                         *,
                         asset1: float = None,
                         asset2: str = None,
                         trade_pair: str = None,
                         funding: float = None,
                         size:  int = None
                         ) -> str:

        """Market Order - allow user to execute market order at strike price, that exhibits bi-directional market orders
                            by switching the order of assets.
            Args:
                asset1 (str): asset to buy
                asset2 (str): asset to sell
                trade_pair (str): trade pair
                funding (float): amount of asset 2 to sell (units: asset2)
                size (float): amount of asset 1 to buy (units: asset1)

            Returns:
                str: transaction hash of specified order.

            Raises:
                EmptyAPIKey: ...
                EmptySignature: ...


             ############################
            #### UNDER CONSTRUCTION ####
           ############################
        """

        # Does Exchange represent the address of the exchange for the client?
        EXC = Exchange

        # get token ids
        tid1 = int(get_token_id(asset1))
        tid2 = int(get_token_id(asset2))
        trade_pair = asset1 + "-" + asset2


        # get relayer timestamp and calculate some future time... (the added 60x60x1000 'seconds?' is virtual duct tape)
        time_now = get_relayer_time()
        time_now = datetime.datetime.utcfromtimestamp(time_now / 1000)
        print(time_now)
        in5min = time_now + datetime.timedelta(days=100)
        print(in5min)
        print(datetime.datetime.timestamp(in5min))
        in5min = int(datetime.datetime.timestamp(in5min))
        time_now = int(datetime.datetime.timestamp(time_now))

        # get print lowest ask (for debug)
        bp = get_asks(trade_pair)
        bp = float(bp[0][0])
        sp = get_asks(trade_pair)
        sp = float(sp[0][0])
        print("sp,bp = " + str(sp) + ", " + str(bp))

        # get volumes based on 'funding' (print for debug)
        va1 = int(funding/float(bp)    * 10 ** 18)
        va2 = int(funding       * 10 ** 18)
        # print("~ Volumes (1), (2), (2/1) ~")
        print("Trading " + str(va1) + " " + str(asset1)+ " for " + str(va2) + " " + str(asset2) + " (i.e. price = " + str(va2/va1) + ")")
        # print(va2)
        # print(va2 / va1)
        # print()
        # Define Tokens
        buyTok = self.token.Token(id=tid1, volume=va1)
        sellTok = self.token.Token(id=tid2, volume=va2)

        # Execute trades
        sid = await self.get_next_storage_id(sell_token_id=get_token_id(asset1),)
        print(sid)
        msg = await self.submit_order(buy_token=buyTok, sell_token=sellTok, exchange=EXC, fill_amount_b_or_s=False,
                                               max_fee_bips=50, order_type="TAKER_ONLY", storage_id=str(sid['orderId']+2),
                                               trade_channel="MIXED",valid_since=time_now,valid_until=in5min, all_or_none=False)
        return msg


# Future work:
    async def limit_order(self) -> str:
        return -1

#========================================================================================================================
#=================================={Public Client Data & Utilities}======================================================
#========================================================================================================================

# The public client consists of a set of global functions that facilitate interaction with the loopring ecosystem.
# most functions are built for data retrieval, some for data conversion.

def get_depth(trade_pair, level=2, limit=50):
    """ get depth - gets the market depth at the current time
        Args:
            trade_pair (str): the trade pair or market you wish to check
            level: ...
            limit: ...

        Returns:
            json object representing current market depth
    """
    API_URL = "https://api3.loopring.io/api/v3/depth?market=" + trade_pair + "&level=" + str(level) + "&limit=" + str(limit)
    data = {
        "Host": "api3.loopring.io",
        "Connection": "keep-alive",
        "Accept": "*/*",
        "Accept-Encoding": "gzip, deflate, br",
        "Accept-Language": "zh,en;q=0.9",
    }
    response = requests.get(API_URL, data)
    depth = response.json()
    return depth


# ----------------------------------------------------

def get_bids(trade_pair, level=1):
    API_URL = "https://api3.loopring.io/api/v3/depth?market=" + trade_pair + "&level=" + str(level) + "&limit=50"
    data = {
        "Host": "api3.loopring.io",
        "Connection": "keep-alive",
        "Accept": "*/*",
        "Accept-Encoding": "gzip, deflate, br",
        "Accept-Language": "zh,en;q=0.9",
    }
    response = requests.get(API_URL, data)
    depth = response.json()
    bids = depth['bids']
    return bids


# ----------------------------------------------------

def get_asks(trade_pair, level=1):
    API_URL = "https://api3.loopring.io/api/v3/depth?market=" + trade_pair + "&level=" + str(level) + "&limit=50"
    data = {
        "Host": "api3.loopring.io",
        "Connection": "keep-alive",
        "Accept": "*/*",
        "Accept-Encoding": "gzip, deflate, br",
        "Accept-Language": "zh,en;q=0.9",
    }
    response = requests.get(API_URL, data)
    depth = response.json()
    asks = depth['asks']
    return asks


# ==================================================================

def get_ticker(trade_pair):
    API_URL = "https://api3.loopring.io/api/v3/ticker?market=" + trade_pair + ""
    data = {
        "Host": "api3.loopring.io",
        "Connection": "keep-alive",
        "Accept": "*/*",
        "Accept-Encoding": "gzip, deflate, br",
        "Accept - Language": "zh, enq = 0.9",
    }
    response = requests.get(API_URL, data)
    tickers = response.json()
    ticker = tickers['tickers'][0]
    return ticker

# ==================================================================

def get_relayer_time():
    API_URL = "https://api3.loopring.io/api/v3/timestamp"
    data = {
        "Host": "api3.loopring.io",
        "Connection": "keep-alive",
        "Accept": "*/*",
        "Accept-Encoding": "gzip, deflate, br",
        "Accept - Language": "zh, enq = 0.9",
    }
    response = requests.get(API_URL, data)
    timestamp = response.json()
    return timestamp['timestamp']


# ==================================================================

def get_trade_pairs():
    # get trade pairs on loopring exchange
    API_URL = "https://api3.loopring.io/api/v3/exchange/markets"
    data = {
        "Host": "api3.loopring.io",
        "Connection": "keep-alive",
        "Accept": "*/*",
        "Accept-Encoding": "gzip, deflate, br",
        "Accept - Language": "zh, enq = 0.9",
    }
    response = requests.get(API_URL, data)
    mkts = response.json()
    mkt_list = mkts['markets']
    pairs = [''] * len(mkt_list)
    for i in range(0, len(mkt_list)):
        pairs[i] = mkt_list[i]['market']
    return pairs


# ==================================================================

def get_token_id(asset):
    # get trade pairs on loopring exchange
    API_URL = "https://api3.loopring.io/api/v3/exchange/tokens"
    data = {
        "Host": "api3.loopring.io",
        "Connection": "keep-alive",
        "Accept": "*/*",
        "Accept-Encoding": "gzip, deflate, br",
        "Accept - Language": "zh, enq = 0.9",
    }
    response = requests.get(API_URL, data)
    tkns = response.json()
    tokenid = -1
    # tkn_list = tkns['tokens']
    for i in range(0, len(tkns)):
        if tkns[i]['symbol'] == asset:
            tokenid = tkns[i]['tokenId']

    return tokenid
<|MERGE_RESOLUTION|>--- conflicted
+++ resolved
@@ -3,14 +3,10 @@
 import time
 from asyncio.events import AbstractEventLoop
 from datetime import datetime
-<<<<<<< HEAD
-from typing import List, Sequence, Union
+from typing import List, Sequence, Tuple, Union
+
+import aiohttp
 import requests
-=======
-from typing import List, Sequence, Tuple, Union
->>>>>>> 80ef84e6
-
-import aiohttp
 from py_eth_sig_utils.signing import v_r_s_to_signature
 from py_eth_sig_utils.utils import ecsign
 
